import Image from "next/image";
import ModalHeader from "./ModalHeader";
<<<<<<< HEAD

import { useState } from "react";
=======
import { useState, useRef } from "react";
import { getToken } from "@/services/openapi/token";
>>>>>>> 80c2520c

interface ChatModalProps {
    onClose: () => void;
};

  const VoiceChat = ({onClose}: ChatModalProps) => {
    const [isCalling, setIsCalling] = useState(false);

    const peerRef = useRef<RTCPeerConnection | null>(null);
    const dataChannelRef = useRef<RTCDataChannel | null>(null);
    const localStreamRef = useRef<MediaStream | null>(null)

    async function init() {
        // Get Ephemeral Token
        const ephemeral = await getToken();

        // Create an RTC peer connection to manage WebRTC Connection
        const peer = new RTCPeerConnection();
        peerRef.current = peer;

        // Create audio element to play the audio stream
        const audioAI = document.createElement("audio");
        audioAI.autoplay = true;
        peer.ontrack = (e) => {
            audioAI.srcObject = e.streams[0];
        };

        // Get audio stream from the user
        const localStream = await navigator.mediaDevices.getUserMedia({audio: true});
        localStreamRef.current = localStream
        peer.addTrack(localStream.getTracks()[0])

        // Create a data channel to exchange messages
        const dataChannel = peer.createDataChannel("oai-events");
        dataChannelRef.current = dataChannel;

        // Start the session using the Session Description Protocol (SDP)
        const offer = await peer.createOffer()
        await peer.setLocalDescription(offer)

        const baseUrl = "https://api.openai.com/v1/realtime";
        const model = "gpt-4o-realtime-preview-2024-12-17";
        const sdpResponse = await fetch(`${baseUrl}?model=${model}`, {
          method: "POST",
          body: offer.sdp,
          headers: {
            Authorization: `Bearer ${ ephemeral }`,
            "Content-Type": "application/sdp"
          },
        });
      
        const answer = {
          type: "answer",
          sdp: await sdpResponse.text(),
        };
        await peer.setRemoteDescription(answer as RTCSessionDescriptionInit);

        dataChannel.addEventListener("open", () => {
            setIsCalling(true);
            console.log("🔔 DataChannel is open!");
            dataChannel.send(
              JSON.stringify({
                type: "session.update",
                session: {
                  instructions:
                    "You are an English AI assistant. Always respond in English. Be friendly and give answers in conversational and friendly manner in human language.",
                },
              })
            );
          });
        
          console.log("🔔 WebRTC connection established. The AI can now speak.");
    }

    const handleCallStart = async () => {
        await init();
    };

    const handleCallEnd = () => {
        dataChannelRef.current.close();
        peerRef.current.close();
        localStreamRef.current.getTracks().forEach((track) => {
         track.stop();  
        })
        setIsCalling(false);
    };

    return (
      <div className="modal-overlay">
        <div className="chat-modal">
            <ModalHeader onClose={onClose}  />

            <div className="call__container">
                {
                    isCalling ? (
                        <>
                        <div className="ai__speaking">
                            <Image 
                                src="/images/Zenith-Eclipse-Logo.webp" 
                                alt="Zenith Eclipse Logo" 
                                width={1000} 
                                height={1000} 
                            />

                            <em>Click the End call button to end call with the Bot.</em>
                        </div>
                        <button className="call__btn end" onClick={handleCallEnd}>End Call</button></>
                    ) : (
                    <>
                        <div className="ai__speaking">
                            <Image 
                                src="/images/Zenith-Eclipse-Logo.webp" 
                                alt="Zenith Eclipse Logo" 
                                width={1000} 
                                height={1000} 
                            />

                            <em>Click the Call button to start call with the Bot.</em>
                        </div>
                        <button className="call__btn" onClick={handleCallStart}>Call</button>
                    </>
                )
                } 
            </div>
        </div>
        </div>
    );
  };
  
  export default VoiceChat;<|MERGE_RESOLUTION|>--- conflicted
+++ resolved
@@ -1,12 +1,7 @@
 import Image from "next/image";
 import ModalHeader from "./ModalHeader";
-<<<<<<< HEAD
 
-import { useState } from "react";
-=======
 import { useState, useRef } from "react";
-import { getToken } from "@/services/openapi/token";
->>>>>>> 80c2520c
 
 interface ChatModalProps {
     onClose: () => void;
