--- conflicted
+++ resolved
@@ -42,9 +42,6 @@
 
 # files
 /db/data
-<<<<<<< HEAD
-=======
 
 # folder
->>>>>>> 80b2e19d
 /cursor-memory-bank